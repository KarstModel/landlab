--- conflicted
+++ resolved
@@ -111,13 +111,10 @@
     StreamPowerSmoothThresholdEroder,
     TaylorNonLinearDiffuser,
     TransportLengthHillslopeDiffuser,
-<<<<<<< HEAD
     PresFlowNetwork,
     MeltCreep,
-=======
     VegCA,
     Vegetation,
->>>>>>> 44ec782e
 ]
 
 
